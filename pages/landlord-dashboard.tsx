import React, { useState, useEffect, useMemo } from 'react';
import Head from 'next/head';
import Link from 'next/link';
import { useRouter } from 'next/router';
import DashboardLayout from '../components/DashboardLayout';
import { withAuth } from '../lib/auth-context';
import { useAuth } from '../lib/auth-context';
import ApplicationDetailModal from '../components/ApplicationDetailModal';
import { Application, Property, Room, DashboardStats, Manager, PaymentSummaryResponse, PaymentHistoryResponse, Vendor } from '../lib/types';
import { apiClient, expenseApi } from '../lib/api';

// Icon Components
const SparklesIcon = () => (
  <svg xmlns="http://www.w3.org/2000/svg" width="24" height="24" viewBox="0 0 24 24" fill="none" stroke="currentColor" strokeWidth="2" strokeLinecap="round" strokeLinejoin="round"><path d="M12 3L9.27 9.27L3 12l6.27 2.73L12 21l2.73-6.27L21 12l-6.27-2.73z"></path></svg>
);
const BriefcaseIcon = () => (
  <svg xmlns="http://www.w3.org/2000/svg" width="24" height="24" viewBox="0 0 24 24" fill="none" stroke="currentColor" strokeWidth="2" strokeLinecap="round" strokeLinejoin="round"><rect x="2" y="7" width="20" height="14" rx="2" ry="2"></rect><path d="M16 21V5a2 2 0 0 0-2-2h-4a2 2 0 0 0-2 2v16"></path></svg>
);
const HouseIcon = () => (
  <svg xmlns="http://www.w3.org/2000/svg" width="24" height="24" viewBox="0 0 24 24" fill="none" stroke="currentColor" strokeWidth="2" strokeLinecap="round" strokeLinejoin="round"><path d="M3 9l9-7 9 7v11a2 2 0 0 1-2 2H5a2 2 0 0 1-2-2z"></path><polyline points="9 22 9 12 15 12 15 22"></polyline></svg>
);
const LightningIcon = () => (
  <svg xmlns="http://www.w3.org/2000/svg" width="24" height="24" viewBox="0 0 24 24" fill="none" stroke="currentColor" strokeWidth="2" strokeLinecap="round" strokeLinejoin="round"><polygon points="13 2 3 14 12 14 11 22 21 10 12 10 13 2"></polygon></svg>
);
const ChartIcon = () => (
  <svg xmlns="http://www.w3.org/2000/svg" width="24" height="24" viewBox="0 0 24 24" fill="none" stroke="currentColor" strokeWidth="2" strokeLinecap="round" strokeLinejoin="round"><path d="M18 20V10m12 20V4m6 20V14"></path></svg>
);
const BellIcon = () => (
  <svg xmlns="http://www.w3.org/2000/svg" width="24" height="24" viewBox="0 0 24 24" fill="none" stroke="currentColor" strokeWidth="2" strokeLinecap="round" strokeLinejoin="round"><path d="M18 8A6 6 0 0 0 6 8c0 7-3 9-3 9h18s-3-2-3-9"></path><path d="M13.73 21a2 2 0 0 1-3.46 0"></path></svg>
);
const TrendingUpIcon = () => (
  <svg xmlns="http://www.w3.org/2000/svg" width="24" height="24" viewBox="0 0 24 24" fill="none" stroke="currentColor" strokeWidth="2" strokeLinecap="round" strokeLinejoin="round"><polyline points="23 6 13.5 15.5 8.5 10.5 1 18"></polyline><polyline points="17 6 23 6 23 12"></polyline></svg>
);
const TargetIcon = () => (
  <svg xmlns="http://www.w3.org/2000/svg" width="24" height="24" viewBox="0 0 24 24" fill="none" stroke="currentColor" strokeWidth="2" strokeLinecap="round" strokeLinejoin="round"><circle cx="12" cy="12" r="10"></circle><circle cx="12" cy="12" r="6"></circle><circle cx="12" cy="12" r="2"></circle></svg>
);

// Custom hook for counter animation
const useCounterAnimation = (targetValue: number, duration = 2000, isRevenue = false) => {
  const [currentValue, setCurrentValue] = useState(0);

  useEffect(() => {
    let startTime: number;
    let animationId: number;

    const animate = (timestamp: number) => {
      if (!startTime) startTime = timestamp;
      const progress = Math.min((timestamp - startTime) / duration, 1);
      
      // Use easeOutQuart for smooth deceleration
      const easeOutQuart = 1 - Math.pow(1 - progress, 4);
      const value = Math.floor(easeOutQuart * targetValue);
      
      setCurrentValue(value);

      if (progress < 1) {
        animationId = requestAnimationFrame(animate);
      }
    };

    animationId = requestAnimationFrame(animate);

    return () => {
      if (animationId) {
        cancelAnimationFrame(animationId);
      }
    };
  }, [targetValue, duration]);

  if (isRevenue) {
    return `$${currentValue.toLocaleString()}`;
  }
  
  return currentValue;
};

function LandlordDashboard() {
  const { user, isLandlord, isManager, isAdmin } = useAuth();
  const router = useRouter();
  const [loading, setLoading] = useState(false);
  const [dashboardStats, setDashboardStats] = useState<DashboardStats | null>(null);
  const [statsLoading, setStatsLoading] = useState(true);
  const [statsError, setStatsError] = useState<string | null>(null);
  const [propertyFilter, setPropertyFilter] = useState('All');
  const [rentHistoryPropertyFilter, setRentHistoryPropertyFilter] = useState('all');
  const [rentHistoryStatusFilter, setRentHistoryStatusFilter] = useState('all');
  const [rentHistoryTimeFilter, setRentHistoryTimeFilter] = useState('all');
  const [isTyping, setIsTyping] = useState(true);
  const [messageIndex, setMessageIndex] = useState(0);
  const [isFading, setIsFading] = useState(false);
  const [currentMessage, setCurrentMessage] = useState<{ text: string; icon: React.ReactElement | null }>({ text: '', icon: null });
  const [isUserInteracting, setIsUserInteracting] = useState(false);
  
  // Real data state
  const [properties, setProperties] = useState<Property[]>([]);
  const [applications, setApplications] = useState<Application[]>([]);
  const [managers, setManagers] = useState<Manager[]>([]);
  const [vendors, setVendors] = useState<Vendor[]>([]);
  const [rooms, setRooms] = useState<Room[]>([]);
  const [dataLoading, setDataLoading] = useState(true);
  const [dataError, setDataError] = useState<string | null>(null);
  
  // Payment data state  
  const [paymentSummary, setPaymentSummary] = useState<PaymentSummaryResponse | null>(null);
  const [paymentHistory, setPaymentHistory] = useState<PaymentHistoryResponse | null>(null);
  const [paymentLoading, setPaymentLoading] = useState(true);
  const [paymentError, setPaymentError] = useState<string | null>(null);
  
  // Application modal state
  const [isApplicationDetailOpen, setIsApplicationDetailOpen] = useState(false);
  const [selectedApplication, setSelectedApplication] = useState<Application | null>(null);
  
  // Fetch dashboard stats
  useEffect(() => {
    const fetchDashboardStats = async () => {
      try {
        setStatsLoading(true);
        setStatsError(null);
        const stats = await apiClient.getDashboardStats();
        setDashboardStats(stats);
      } catch (error: any) {
        console.error('Failed to fetch dashboard stats:', error);
        setStatsError('Failed to load dashboard statistics');
        // Set fallback stats on error
        setDashboardStats({
          properties: { total: 0, occupied: 0, vacant: 0 },
          rooms: { total: 0, occupied: 0, vacant: 0, occupancy_rate: 0 },
          tenants: { total: 0, active: 0 },
          revenue: { monthly: 0, projected_annual: 0 },
          applications: { total: 0, pending: 0, approved: 0, rejected: 0 },
          leases: { total: 0, active: 0, draft: 0, expired: 0 },
          managers: { total: 0, active: 0 }
        });
      } finally {
        setStatsLoading(false);
      }
    };

    if (user) {
      fetchDashboardStats();
    }
  }, [user]);

  // Fetch real data
  useEffect(() => {
    const fetchRealData = async () => {
      try {
        setDataLoading(true);
        setDataError(null);
        
        // Fetch all data in parallel
        const [propertiesResponse, applicationsResponse, managersResponse, vendorsResponse, roomsResponse] = await Promise.all([
          apiClient.getProperties(),
          apiClient.getApplications({ status: 'pending' }), // Only get pending applications
          apiClient.getManagers(),
          expenseApi.getVendors().catch(() => []), // Get vendors, fallback to empty array on error
          apiClient.getRooms()
        ]);
        
        setProperties(propertiesResponse.results || []);
        setApplications(applicationsResponse.results || []);
        setManagers(managersResponse.results || []);
        setVendors(vendorsResponse || []);
        setRooms(roomsResponse.results || []);
        
      } catch (error: any) {
        console.error('Failed to fetch dashboard data:', error);
        setDataError('Failed to load dashboard data');
        // Set fallback empty arrays
        setProperties([]);
        setApplications([]);
        setManagers([]);
        setVendors([]);
        setRooms([]);
      } finally {
        setDataLoading(false);
      }
    };

    if (user) {
      fetchRealData();
    }
  }, [user]);

  // Fetch payment data
  useEffect(() => {
    const fetchPaymentData = async () => {
      try {
        setPaymentLoading(true);
        setPaymentError(null);
        
        // Fetch payment summary and history in parallel
        const [summaryData, historyData] = await Promise.all([
          apiClient.getLandlordPaymentSummary(),
          apiClient.getPaymentHistory({ page: 1, page_size: 10 })
        ]);
        
        setPaymentSummary(summaryData);
        setPaymentHistory(historyData);
        
      } catch (error: any) {
        console.error('Failed to fetch payment data:', error);
        setPaymentError('Failed to load payment data');
        // Set fallback empty data
        setPaymentSummary(null);
        setPaymentHistory(null);
      } finally {
        setPaymentLoading(false);
      }
    };

    if (user && (isLandlord() || isManager() || isAdmin())) {
      fetchPaymentData();
    }
  }, [user]);
  
  const welcomeMessage = `Welcome back, ${user?.full_name || 'User'}! Here's an overview of your business operations.`;
  
  // Memoize the welcome message component to prevent unnecessary re-renders
  const WelcomeMessageComponent = useMemo(() => (
    <p className={`welcome-message ${isFading ? 'fading' : ''} ${isTyping ? 'typing' : 'notification'}`}>
      {currentMessage.icon && <span className="message-icon">{currentMessage.icon}</span>}
      <span className="message-text">{currentMessage.text}</span>
      {isTyping && <span className="typing-cursor"></span>}
    </p>
  ), [currentMessage.text, currentMessage.icon, isFading, isTyping]);

  // Update notification messages to use real data
  const notificationMessages = useMemo(() => {
    if (!dashboardStats) {
      return [
        { text: "Loading your business data...", icon: <SparklesIcon /> }
      ];
    }
    
    return [
      { text: "Here's what's happening with your properties.", icon: <SparklesIcon /> },
      { text: `You have ${dashboardStats.applications.pending} pending applications to review.`, icon: <BriefcaseIcon /> },
      { text: `Your portfolio has ${dashboardStats.rooms.occupancy_rate}% occupancy rate.`, icon: <HouseIcon /> },
      { text: `${dashboardStats.applications.total} total applications this period.`, icon: <LightningIcon /> },
              { text: `Monthly revenue: $${paymentSummary?.summary.current_month_total_dollars?.toLocaleString() || '0'}.`, icon: <ChartIcon /> },
      { text: `${dashboardStats.leases.active} active leases across your properties.`, icon: <BellIcon /> },
      { text: "Your portfolio performance is excellent.", icon: <TrendingUpIcon /> },
      { text: "All business operations are on track.", icon: <TargetIcon /> }
    ];
  }, [dashboardStats]);

  // Add user interaction detection
  useEffect(() => {
    let interactionTimeout: NodeJS.Timeout;
    
    const handleUserInteraction = () => {
      setIsUserInteracting(true);
      clearTimeout(interactionTimeout);
      interactionTimeout = setTimeout(() => {
        setIsUserInteracting(false);
      }, 2000); // Resume animation 2 seconds after last interaction
    };

    // Listen for various user interactions
    const events = ['mousedown', 'mousemove', 'keydown', 'scroll', 'touchstart'];
    events.forEach(event => {
      document.addEventListener(event, handleUserInteraction, { passive: true });
    });

    return () => {
      clearTimeout(interactionTimeout);
      events.forEach(event => {
        document.removeEventListener(event, handleUserInteraction);
      });
    };
  }, []);

  useEffect(() => {
    // Pause animation when user is interacting
    if (isUserInteracting) return;
    
    let animationId: number;
    let rotationTimeout: NodeJS.Timeout;

    if (isTyping) {
      if (currentMessage.text.length < welcomeMessage.length) {
        // Use requestAnimationFrame for smoother, non-blocking animation
        let lastUpdate = 0;
        const typeSpeed = 80; // Reduced from 120ms for faster typing
        
        const animateTyping = (timestamp: number) => {
          if (timestamp - lastUpdate >= typeSpeed) {
            setCurrentMessage(prev => {
              if (prev.text.length >= welcomeMessage.length) {
                return prev;
              }
              return { text: welcomeMessage.substring(0, prev.text.length + 1), icon: null };
            });
            lastUpdate = timestamp;
          }
          
          if (currentMessage.text.length < welcomeMessage.length) {
            animationId = requestAnimationFrame(animateTyping);
          }
        };
        
        animationId = requestAnimationFrame(animateTyping);
        
        return () => {
          if (animationId) cancelAnimationFrame(animationId);
        };
      } else {
        rotationTimeout = setTimeout(() => setIsTyping(false), 2000); // Reduced pause time
      }
    } else {
      // Faster transition between messages
      rotationTimeout = setTimeout(() => {
        setIsFading(true);
        setTimeout(() => {
          const nextIndex = (messageIndex + 1) % notificationMessages.length;
          setMessageIndex(nextIndex);
          setCurrentMessage(notificationMessages[nextIndex]);
          setIsFading(false);
          if (nextIndex === notificationMessages.length - 1) {
            // Restart the whole cycle
            setTimeout(() => {
              setIsFading(true);
              setTimeout(() => {
                setCurrentMessage({ text: '', icon: null });
                setMessageIndex(0);
                setIsTyping(true);
                setIsFading(false);
              }, 300); // Reduced fade time
            }, 3000); // Reduced display time
          }
        }, 300); // Reduced fade time
      }, 3000); // Reduced display time
    }
    
    return () => {
      clearTimeout(rotationTimeout);
      if (animationId) cancelAnimationFrame(animationId);
    };
  }, [isTyping, messageIndex, notificationMessages, welcomeMessage, currentMessage.text.length, isUserInteracting]);
  
  const formatDate = (dateString: string | null) => {
    if (!dateString) return 'N/A';
    const date = new Date(dateString);
    if (isNaN(date.getTime())) return 'Invalid date';
    return date.toLocaleDateString('en-US', {
      year: 'numeric',
      month: 'long',
      day: 'numeric',
      timeZone: 'UTC',
    });
  };

  // Counter animations for metrics - use real data or fallback to 0
  const propertiesCount = useCounterAnimation(dashboardStats?.properties.total || 0, 1500);
  const occupancyRate = useCounterAnimation(dashboardStats?.rooms.occupancy_rate || 0, 2000);
  const vendorsCount = useCounterAnimation(vendors.length || 0, 1900);
  const revenueValue = useCounterAnimation(paymentSummary?.summary.current_month_total_dollars || 0, 2200, true);
  
  // Dynamic metrics based on real data
  const metrics = useMemo(() => {
    if (!dashboardStats) {
      return {
        properties: { value: 0, subtitle: 'Loading...', change: '', changeType: 'neutral' },
        occupancy: { value: 0, subtitle: 'Loading...', change: '', changeType: 'neutral' },
        revenue: { value: '$0', subtitle: 'Loading...', change: '', changeType: 'neutral' }
      };
    }
    
    return {
      properties: { 
        value: dashboardStats.properties.total, 
        subtitle: 'Total Properties', 
        change: `${dashboardStats.properties.vacant} vacant`, 
        changeType: dashboardStats.properties.vacant > 0 ? 'warning' : 'positive' 
      },
      occupancy: { 
        value: Math.round(dashboardStats.rooms.occupancy_rate), 
        subtitle: 'Occupancy Rate', 
        change: `${dashboardStats.rooms.occupied}/${dashboardStats.rooms.total} rooms`, 
        changeType: dashboardStats.rooms.occupancy_rate > 80 ? 'positive' : 'warning' 
      },
      revenue: { 
        value: paymentLoading ? '$0' : `$${paymentSummary?.summary.current_month_total_dollars?.toLocaleString() || '0'}`, 
        subtitle: 'Monthly Revenue', 
        change: paymentLoading ? 'Loading...' : `${paymentSummary?.summary.total_successful_payments || 0} payments this month`, 
        changeType: 'positive' 
      }
    };
  }, [dashboardStats]);

  const tasks = [
    { 
      id: 1, 
      task: 'Finalize quarterly reports', 
      property: 'Business Operations', 
      priority: 'High', 
      dueDate: '2024-01-20', 
      status: 'Pending' 
    },
    { 
      id: 2, 
      task: 'Review property manager performance', 
      property: 'Team Management', 
      priority: 'Medium', 
      dueDate: '2024-01-22', 
      status: 'Pending' 
    },
    { 
      id: 3, 
      task: 'Approve marketing budget', 
      property: 'Financial Planning', 
      priority: 'High', 
      dueDate: '2024-01-18', 
      status: 'In Progress' 
    },
    { 
      id: 4, 
      task: 'Plan portfolio expansion', 
      property: 'Strategic Growth', 
      priority: 'Low', 
      dueDate: '2024-02-01', 
      status: 'Pending'
    }
  ];

  const quickActions = [
    { 
      title: 'View Properties',
      subtitle: 'Manage your property portfolio',
      icon: (
        <svg width="20" height="20" viewBox="0 0 24 24" fill="none" stroke="currentColor" strokeWidth="2">
          <path d="M3 9l9-7 9 7v11a2 2 0 0 1-2 2H5a2 2 0 0 1-2-2z"/>
          <polyline points="9,22 9,12 15,12 15,22"/>
        </svg>
      ), 
      color: 'blue',
      link: '/properties'
    },
    { 
      title: 'Accounting',
      subtitle: 'Financial reports and analytics',
      icon: (
        <svg width="20" height="20" viewBox="0 0 24 24" fill="none" stroke="currentColor" strokeWidth="2">
          <line x1="12" y1="1" x2="12" y2="23"/>
          <path d="M17 5H9.5a3.5 3.5 0 0 0 0 7h5a3.5 3.5 0 0 1 0 7H6"/>
        </svg>
      ), 
      color: 'green',
      link: '/accounting'
    },
    { 
      title: 'Add Property',
      subtitle: 'Expand your portfolio',
      icon: (
        <svg width="20" height="20" viewBox="0 0 24 24" fill="none" stroke="currentColor" strokeWidth="2">
          <line x1="12" y1="5" x2="12" y2="19"/>
          <line x1="5" y1="12" x2="19" y2="12"/>
        </svg>
      ), 
      color: 'orange',
      link: '/properties/add'
    },
    { 
      title: 'Payment Setup',
      subtitle: 'Connect Stripe to accept payments',
      icon: (
        <svg width="20" height="20" viewBox="0 0 24 24" fill="none" stroke="currentColor" strokeWidth="2">
          <rect x="1" y="4" width="22" height="16" rx="2" ry="2"/>
          <line x1="1" y1="10" x2="23" y2="10"/>
        </svg>
      ), 
      color: 'purple',
      link: '/stripe-connect'
    }
  ];
  
  const userName = user?.full_name || user?.username || 'User';

  // Add dynamic date logic
  const today = new Date();
  const weekday = today.toLocaleDateString('en-US', { weekday: 'long' });
  const dateString = today.toLocaleDateString('en-US', { year: 'numeric', month: 'long', day: 'numeric' });

  // Helper functions to calculate property metrics from real data
  const getPropertyOccupancy = (property: Property) => {
    const totalRooms = property.total_rooms || 0;
    const vacantRooms = property.vacant_rooms || 0;
    const occupiedRooms = totalRooms - vacantRooms;
    return {
      occupancy: `${occupiedRooms}/${totalRooms}`,
      occupancyPercent: totalRooms > 0 ? Math.round((occupiedRooms / totalRooms) * 100) : 0
    };
  };

  const getPropertyRevenue = (property: Property) => {
    // Calculate estimated monthly revenue based on monthly rent and occupancy
    const monthlyRent = Number(property.monthly_rent) || Number(property.effective_rent) || 0;
    const { occupancyPercent } = getPropertyOccupancy(property);
    const estimatedRevenue = Math.round((monthlyRent * property.total_rooms * occupancyPercent) / 100);
    return {
      revenue: estimatedRevenue,
      revenueChange: '+5%' // Default placeholder - would need historical data for real calculation
    };
  };

  const getPropertyStatus = (property: Property) => {
    // Determine status based on vacancy rate
    const { occupancyPercent } = getPropertyOccupancy(property);
    if (occupancyPercent < 50) return 'Maintenance';
    return 'Active';
  };

  const getPropertyTasks = (property: Property) => {
    // Default task count - in real app would come from a tasks/maintenance system
    const { occupancyPercent } = getPropertyOccupancy(property);
    return occupancyPercent < 90 ? Math.floor(Math.random() * 5) + 1 : 0;
  };

  const getPropertyInitials = (property: Property) => {
    return property.name
      .split(' ')
      .map(word => word[0])
      .join('')
      .toUpperCase()
      .slice(0, 2);
  };

  const getPropertyColor = (property: Property) => {
    // Generate consistent color based on property ID
    const colors = ['#10b981', '#8b5cf6', '#f97316', '#dc2626', '#6366f1', '#3b82f6', '#8b5cf6'];
    return colors[property.id % colors.length];
  };

  const filteredProperties = propertyFilter === 'All'
    ? properties
    : properties.filter((p) => getPropertyStatus(p) === propertyFilter);

  // Filter payment history based on selected filters
  const filteredPaymentHistory = useMemo(() => {
    if (!paymentHistory?.payments) return [];
    
    return paymentHistory.payments.filter((payment) => {
      // Property filter
      if (rentHistoryPropertyFilter !== 'all') {
        const selectedProperty = properties.find(p => p.id === parseInt(rentHistoryPropertyFilter));
        if (!selectedProperty || payment.property_name !== selectedProperty.address) {
          return false;
        }
      }
      
      // Status filter
      if (rentHistoryStatusFilter !== 'all') {
        const paymentStatus = payment.status === 'succeeded' ? 'collected' : 
                            payment.status === 'pending' ? 'pending' : 'overdue';
        if (paymentStatus !== rentHistoryStatusFilter) {
          return false;
        }
      }
      
      // Time period filter
      if (rentHistoryTimeFilter !== 'all') {
        const paymentDate = new Date(payment.payment_date);
        const now = new Date();
        
        switch (rentHistoryTimeFilter) {
          case 'this-month':
            if (paymentDate.getMonth() !== now.getMonth() || paymentDate.getFullYear() !== now.getFullYear()) {
              return false;
            }
            break;
          case 'last-month':
            const lastMonth = new Date(now.getFullYear(), now.getMonth() - 1);
            if (paymentDate.getMonth() !== lastMonth.getMonth() || paymentDate.getFullYear() !== lastMonth.getFullYear()) {
              return false;
            }
            break;
          case 'last-3-months':
            const threeMonthsAgo = new Date();
            threeMonthsAgo.setMonth(threeMonthsAgo.getMonth() - 3);
            if (paymentDate < threeMonthsAgo) {
              return false;
            }
            break;
          case 'this-year':
            if (paymentDate.getFullYear() !== now.getFullYear()) {
              return false;
            }
            break;
        }
      }
      
      return true;
    });
  }, [paymentHistory?.payments, rentHistoryPropertyFilter, rentHistoryStatusFilter, rentHistoryTimeFilter]);

  // Helper functions for applications
  const getApplicantInitials = (application: Application) => {
    if (application.tenant_name) {
      return application.tenant_name.split(' ').map(n => n[0]).join('').toUpperCase();
    }
    return 'N/A';
  };

  const getPropertyName = (application: Application) => {
    if (application.property_name) return application.property_name;
    const property = properties.find(p => p.id === application.property_ref);
    return property ? property.name : 'Unknown Property';
  };

  const getTimeSinceApplication = (application: Application) => {
    const daysAgo = application.days_pending || 0;
    if (daysAgo === 0) return 'today';
    if (daysAgo === 1) return '1 day ago';
    return `${daysAgo} days ago`;
  };

  // Helper functions for managers
  const getManagerInitials = (manager: Manager) => {
    if (manager.full_name) {
      return manager.full_name.split(' ').map(n => n[0]).join('').toUpperCase();
    }
    return manager.username.slice(0, 2).toUpperCase();
  };

  const getManagerRole = (manager: Manager) => {
    // Map the role field or provide default
    return manager.role || 'Property Manager';
  };

  const getManagerStatus = (manager: Manager) => {
    return manager.is_active ? 'Active' : 'Inactive';
  };

  // Demo properties and rooms data for the modal (keeping these for the modal)
  const demoProperties: Property[] = properties.length > 0 ? properties.slice(0, 3) : [];
  const demoRooms: Room[] = rooms.length > 0 ? rooms.slice(0, 6) : [];

  // Handler functions for the modal
  const handleViewApplication = (application: Application) => {
    setSelectedApplication(application);
    setIsApplicationDetailOpen(true);
  };

  const handleCloseModal = () => {
    setIsApplicationDetailOpen(false);
    setSelectedApplication(null);
  };

  const handleApprove = (applicationId: number, propertyId: number) => {
    console.log('Approve application:', applicationId, propertyId);
    // Here you would normally call the API
    alert(`Application ${applicationId} approved!`);
    handleCloseModal();
  };

  const handleReject = (applicationId: number) => {
    console.log('Reject application:', applicationId);
    // Here you would normally call the API
    alert(`Application ${applicationId} rejected!`);
    handleCloseModal();
  };

  const handleAssignRoom = (application: Application) => {
    console.log('Assign room for application:', application.id);
    // Here you would normally open room assignment modal
    alert(`Opening room assignment for ${application.tenant_name}`);
  };

  return (
    <DashboardLayout title="">
      <Head>
        <title>Landlord Dashboard - Tink</title>
      </Head>
      
      <div className="dashboard-container">
        {/* Custom Header */}
        <div className="dashboard-header">
          <div className="header-content">
            <div className="header-left">
              <h1 className="dashboard-title">Landlord Dashboard</h1>
              <div className="subtitle-container">
                {WelcomeMessageComponent}
              </div>
            </div>
            <div className="header-right">
              {/* Weekday on first line, date on second line, right aligned */}
              <div style={{ display: 'flex', flexDirection: 'column', alignItems: 'flex-end', justifyContent: 'center', minWidth: 180 }}>
                <span style={{ display: 'flex', alignItems: 'center', fontSize: '13px', color: '#94a3b8', fontWeight: 500, letterSpacing: 0.2, marginBottom: 2 }}>
                  <svg width="16" height="16" viewBox="0 0 24 24" fill="none" stroke="currentColor" strokeWidth="2" style={{ marginRight: 6 }}>
                  <rect x="3" y="4" width="18" height="18" rx="2" ry="2"/>
                  <line x1="16" y1="2" x2="16" y2="6"/>
                  <line x1="8" y1="2" x2="8" y2="6"/>
                  <line x1="3" y1="10" x2="21" y2="10"/>
                </svg>
                  {weekday}
                </span>
                <span style={{ fontSize: '17px', color: '#334155', fontWeight: 600, letterSpacing: 0.1, lineHeight: 1.3, textAlign: 'right', width: '100%' }}>
                  {dateString}
                </span>
              </div>
            </div>
          </div>
        </div>
        
        {/* Stats Error Display */}
        {statsError && (
          <div style={{ 
            backgroundColor: '#fee2e2', 
            border: '1px solid #fecaca', 
            borderRadius: '8px', 
            padding: '12px 16px', 
            marginBottom: '24px',
            color: '#dc2626'
          }}>
            <div style={{ display: 'flex', alignItems: 'center', gap: '8px' }}>
              <svg width="20" height="20" viewBox="0 0 24 24" fill="none" stroke="currentColor" strokeWidth="2">
                <circle cx="12" cy="12" r="10"/>
                <line x1="15" y1="9" x2="9" y2="15"/>
                <line x1="9" y1="9" x2="15" y2="15"/>
              </svg>
              <span>Unable to load dashboard statistics. Showing default values.</span>
            </div>
          </div>
        )}

        {/* Data Error Display */}
        {dataError && (
          <div style={{ 
            backgroundColor: '#fee2e2', 
            border: '1px solid #fecaca', 
            borderRadius: '8px', 
            padding: '12px 16px', 
            marginBottom: '24px',
            color: '#dc2626'
          }}>
            <div style={{ display: 'flex', alignItems: 'center', gap: '8px' }}>
              <svg width="20" height="20" viewBox="0 0 24 24" fill="none" stroke="currentColor" strokeWidth="2">
                <circle cx="12" cy="12" r="10"/>
                <line x1="15" y1="9" x2="9" y2="15"/>
                <line x1="9" y1="9" x2="15" y2="15"/>
              </svg>
              <span>Unable to load properties, applications, and team data. Please refresh the page.</span>
            </div>
          </div>
        )}

        {/* Loading State */}
        {(dataLoading || statsLoading) && (
          <div style={{ 
            backgroundColor: '#f0f9ff', 
            border: '1px solid #bae6fd', 
            borderRadius: '8px', 
            padding: '12px 16px', 
            marginBottom: '24px',
            color: '#0369a1'
          }}>
            <div style={{ display: 'flex', alignItems: 'center', gap: '8px' }}>
              <svg width="20" height="20" viewBox="0 0 24 24" fill="none" stroke="currentColor" strokeWidth="2" style={{ animation: 'spin 1s linear infinite' }}>
                <path d="M21 12a9 9 0 11-18 0 9 9 0 0118 0z"/>
                <path d="M9 12l2 2 4-4"/>
              </svg>
              <span>Loading dashboard data...</span>
            </div>
          </div>
        )}
        
        {/* Top Metrics Row */}
        <div className="metrics-grid">
          <div className="metric-card">
            <div className="metric-header">
              <div className="metric-info">
                <h3 className="metric-title">Total Properties</h3>
                <div className="metric-icon">
                  <svg width="20" height="20" viewBox="0 0 24 24" fill="none" stroke="currentColor" strokeWidth="2">
                    <path d="M3 21h18"/>
                    <path d="M5 21V7l8-4v18"/>
                    <path d="M19 21V11l-6-4"/>
                  </svg>
                </div>
              </div>
            </div>
            <div className="metric-content">
              <div className="metric-value">{statsLoading ? '...' : propertiesCount}</div>
              <div className="metric-subtitle">{metrics.properties.subtitle}</div>
              <div className="metric-progress">
                <span className="metric-label">
                  {statsLoading ? 'Loading...' : 
                   dashboardStats ? `${dashboardStats.properties.occupied} occupied` : 'N/A'}
                </span>
                <span className={`metric-change ${metrics.properties.changeType}`}>
                  {metrics.properties.change}
                </span>
              </div>
            </div>
          </div>

          <div className="metric-card">
            <div className="metric-header">
              <div className="metric-info">
                <h3 className="metric-title">Occupancy Rate</h3>
                <div className="metric-icon">
                  <svg width="20" height="20" viewBox="0 0 24 24" fill="none" stroke="currentColor" strokeWidth="2">
                    <path d="M3 21h18"/>
                    <path d="M5 21V7l8-4v18"/>
                    <path d="M19 21V11l-6-4"/>
                  </svg>
                </div>
              </div>
            </div>
            <div className="metric-content">
              <div className="metric-value">{statsLoading ? '...' : `${occupancyRate}%`}</div>
              <div className="metric-subtitle">{metrics.occupancy.subtitle}</div>
              <div className="metric-progress">
                <span className="metric-label">
                  {statsLoading ? 'Loading...' : 'across portfolio'}
                </span>
                <span className={`metric-change ${metrics.occupancy.changeType}`}>
                  {metrics.occupancy.change}
                </span>
              </div>
            </div>
          </div>
          
          <div className="metric-card">
            <div className="metric-header">
              <div className="metric-info">
                <h3 className="metric-title">Vendors</h3>
                <div className="metric-icon">
                  <svg width="20" height="20" viewBox="0 0 24 24" fill="none" stroke="currentColor" strokeWidth="2">
                    <path d="M21 15.999h.01"/>
                    <path d="M21 12.999h.01"/>
                    <path d="M21 8.999h.01"/>
                    <path d="M3 7l4-4h14l-4 4H3z"/>
                    <path d="M17 7v10c0 .55-.45 1-1 1H8c-.55 0-1-.45-1-1V7"/>
                    <line x1="5" y1="7" x2="19" y2="7"/>
                  </svg>
                </div>
              </div>
            </div>
            <div className="metric-content">
              <div className="metric-value">{statsLoading ? '...' : vendorsCount}</div>
              <div className="metric-subtitle">Active vendors</div>
              <div className="metric-progress">
                <span className="metric-label">
                  {statsLoading ? 'Loading...' : 'service providers'}
                </span>
                <span className="metric-change positive">
                  +{(typeof vendorsCount === 'number' ? vendorsCount : 0) > 0 ? '1' : '0'}
                </span>
              </div>
            </div>
          </div>
          
<<<<<<< HEAD

          
=======
>>>>>>> 72465b9a
          <div className="metric-card">
            <div className="metric-header">
              <div className="metric-info">
                <h3 className="metric-title">Monthly Revenue</h3>
                <div className="metric-icon">
                  <svg width="20" height="20" viewBox="0 0 24 24" fill="none" stroke="currentColor" strokeWidth="2">
                    <line x1="12" y1="1" x2="12" y2="23"/>
                    <path d="M17 5H9.5a3.5 3.5 0 0 0 0 7h5a3.5 3.5 0 0 1 0 7H6"/>
                  </svg>
                </div>
              </div>
            </div>
            <div className="metric-content">
              <div className="metric-value">{statsLoading ? '...' : revenueValue}</div>
              <div className="metric-subtitle">{metrics.revenue.subtitle}</div>
              <div className="metric-progress">
                <span className="metric-label">
                  {statsLoading ? 'Loading...' : 
                   dashboardStats && dashboardStats.leases.active > 0 ? 
                   `${dashboardStats.leases.active} active leases` : 'No active leases'}
                </span>
                <span className={`metric-change ${metrics.revenue.changeType}`}>
                  {metrics.revenue.change}
                </span>
              </div>
            </div>
          </div>
        </div>

        {/* Main Content */}
        <div className="main-content">
          {/* My Properties Section */}
          <div className="properties-section">
            <div className="section-header">
              <div>
                <h2 className="section-title">My Properties</h2>
                <p className="section-subtitle">Manage and monitor your property portfolio</p>
              </div>
              <Link href="/properties">
                <button className="view-all-btn">View All</button>
              </Link>
            </div>
            <div className="properties-container">
              {/* Enhanced Filter Controls */}
              <div className="properties-filter-controls">
                <div className="properties-filter-group">
                  <label className="properties-filter-label">Status:</label>
                  <select
                    className="properties-filter-select"
                    value={propertyFilter}
                    onChange={e => setPropertyFilter(e.target.value)}
                  >
                    <option value="All">All Status</option>
                    <option value="Active">Active</option>
                    <option value="Maintenance">Maintenance</option>
                  </select>
                </div>
                
                <div className="properties-filter-group">
                  <label className="properties-filter-label">Occupancy:</label>
                  <select className="properties-filter-select">
                    <option value="all">All Occupancy</option>
                    <option value="full">100% Occupied</option>
                    <option value="high">90%+ Occupied</option>
                    <option value="medium">70-89% Occupied</option>
                    <option value="low">Below 70%</option>
                  </select>
                </div>
                
                <button className="properties-filter-reset-btn">
                  <svg width="16" height="16" viewBox="0 0 24 24" fill="none" stroke="currentColor" strokeWidth="2">
                    <path d="M3 12a9 9 0 1 0 9-9 9.75 9.75 0 0 0-6.74 2.74L3 8"/>
                    <path d="M3 3v5h5"/>
                  </svg>
                  Reset
                </button>
              </div>
              {/* Remove tabs, keep table always visible */}
              <div className="properties-scroll-container">
                <div className="properties-table-container">
                  <table className="properties-table">
                  <thead>
                    <tr>
                      <th className="table-left">Property</th>
                      <th className="table-left">Status</th>
                      <th className="table-center">Occupancy</th>
                      <th className="table-center">Monthly Revenue</th>
                      <th className="table-center">Tasks</th>
                      <th className="table-center">Actions</th>
                    </tr>
                  </thead>
                  <tbody>
                      {filteredProperties.map((property) => {
                        const occupancyData = getPropertyOccupancy(property);
                        const revenueData = getPropertyRevenue(property);
                        const status = getPropertyStatus(property);
                        const tasks = getPropertyTasks(property);
                        
                        return (
                      <tr key={property.id}>
                        <td className="table-left">
                          <div 
                            className="property-name-link"
                            onClick={() => router.push(`/properties/${property.id}`)}
                          >
                            {property.name}
                          </div>
                        </td>
                        <td className="table-left">
                              <span className={`status-badge ${status.toLowerCase()}`}>
                                {status}
                          </span>
                        </td>
                        <td className="table-center">
                          <div className="occupancy-cell">
                            <div className="occupancy-info">
                              <svg width="16" height="16" viewBox="0 0 24 24" fill="none" stroke="currentColor" strokeWidth="2">
                                <path d="M20 21v-2a4 4 0 0 0-4-4H8a4 4 0 0 0-4 4v2"/>
                                <circle cx="12" cy="7" r="4"/>
                              </svg>
                                  <span className="occupancy-text">{occupancyData.occupancy}</span>
                                  <span className="occupancy-percent">{occupancyData.occupancyPercent}%</span>
                        </div>
                          </div>
                        </td>
                        <td className="table-center">
                          <div className="revenue-cell">
                                <div className="revenue-amount">$ {revenueData.revenue.toLocaleString()}</div>
                                <div className="revenue-change">{revenueData.revenueChange} vs last month</div>
                          </div>
                        </td>
                        <td className="table-center">
                          <div className="tasks-cell">
                            <svg width="16" height="16" viewBox="0 0 24 24" fill="none" stroke="#f59e0b" strokeWidth="2">
                              <path d="M12 9v3m0 0v3m0-3h3m-3 0H9m12 0a9 9 0 11-18 0 9 9 0 0118 0z"/>
                            </svg>
                                <span className="tasks-count">{tasks} pending</span>
                          </div>
                        </td>
                        <td className="table-center">
                          <button 
                            className="manage-btn"
                            onClick={() => router.push(`/properties/${property.id}`)}
                          >
                            <svg width="16" height="16" viewBox="0 0 24 24" fill="none" stroke="currentColor" strokeWidth="2">
                              <path d="M12 20h9"/>
                              <path d="M16.5 3.5a2.121 2.121 0 0 1 3 3L7 19l-4 1 1-4L16.5 3.5z"/>
                            </svg>
                            Manage
                          </button>
                        </td>
                      </tr>
                        );
                      })}
                  </tbody>
                </table>
                </div>
              </div>
            </div>
          </div>

          {/* Quick Actions Section */}
          <div className="quick-actions-section">
            <div className="section-header">
              <div>
                <h2 className="section-title">Quick Actions</h2>
                <p className="section-subtitle">Frequently used actions</p>
              </div>
            </div>
            
            <div className="actions-grid">
              {quickActions.map((action, index) => (
                <div 
                  key={index} 
                  className={`action-card ${action.color}`}
                  onClick={() => router.push(action.link)}
                  style={{ cursor: 'pointer' }}
                >
                  <div className="action-icon">
                    {action.icon}
                  </div>
                  <div className="action-content">
                    <h3 className="action-title">{action.title}</h3>
                    <p className="action-subtitle">{action.subtitle}</p>
                  </div>
                </div>
              ))}
            </div>
          </div>
        </div>

        {/* Rent History Section */}
        <div className="rent-history-section full-width">
          <div className="section-header">
            <div>
              <h2 className="section-title">Rent History</h2>
              <p className="section-subtitle">Recent rent collection logs and payment history</p>
            </div>
            <Link href="/accounting">
              <button className="view-all-btn">View All</button>
            </Link>
          </div>
          
          <div className="rent-history-content">
            <div className="rent-summary-cards">
              <div className="summary-card collected">
                <div className="summary-icon">
                  <svg width="20" height="20" viewBox="0 0 24 24" fill="none" stroke="currentColor" strokeWidth="2">
                    <path d="M12 2l3.09 6.26L22 9.27l-5 4.87 1.18 6.88L12 17.77l-6.18 3.25L7 14.14 2 9.27l6.91-1.01L12 2z"/>
                  </svg>
                </div>
                <div className="summary-content">
                  <div className="summary-value">
                    {paymentLoading ? '...' : `$${paymentSummary?.summary.current_month_total_dollars?.toLocaleString() || '0'}`}
                  </div>
                  <div className="summary-label">Collected This Month</div>
                </div>
              </div>

              <div className="summary-card pending">
                <div className="summary-icon">
                  <svg width="20" height="20" viewBox="0 0 24 24" fill="none" stroke="currentColor" strokeWidth="2">
                    <circle cx="12" cy="12" r="10"/>
                    <polyline points="12,6 12,12 16,14"/>
                  </svg>
                </div>
                <div className="summary-content">
                  <div className="summary-value">
                    {paymentLoading ? '...' : `${paymentSummary?.summary.pending_payments || 0} payments`}
                  </div>
                  <div className="summary-label">Pending Collection</div>
                </div>
              </div>

              <div className="summary-card overdue">
                <div className="summary-icon">
                  <svg width="20" height="20" viewBox="0 0 24 24" fill="none" stroke="currentColor" strokeWidth="2">
                    <circle cx="12" cy="12" r="10"/>
                    <line x1="15" y1="9" x2="9" y2="15"/>
                    <line x1="9" y1="9" x2="15" y2="15"/>
                  </svg>
                </div>
                <div className="summary-content">
                  <div className="summary-value">
                    {paymentLoading ? '...' : `${paymentSummary?.summary.failed_payments || 0} failed`}
                  </div>
                  <div className="summary-label">Failed Payments</div>
                </div>
              </div>
            </div>

            <div className="rent-logs-container">
              <div className="rent-logs-header">
                <h3>Recent Rent Collections</h3>
                <div className="filter-controls">
                  <div className="filter-group">
                    <label className="filter-label">Property:</label>
                    <select 
                      className="filter-select"
                      value={rentHistoryPropertyFilter}
                      onChange={(e) => setRentHistoryPropertyFilter(e.target.value)}
                    >
                      <option value="all">All Properties</option>
                      {properties?.map((property) => (
                        <option key={property.id} value={property.id}>
                          {property.address}
                        </option>
                      ))}
                    </select>
                  </div>
                  
                  <div className="filter-group">
                    <label className="filter-label">Status:</label>
                    <select 
                      className="filter-select"
                      value={rentHistoryStatusFilter}
                      onChange={(e) => setRentHistoryStatusFilter(e.target.value)}
                    >
                      <option value="all">All Status</option>
                      <option value="collected">Collected</option>
                      <option value="pending">Pending</option>
                      <option value="overdue">Overdue</option>
                    </select>
                  </div>
                  
                  <div className="filter-group">
                    <label className="filter-label">Time Period:</label>
                    <select 
                      className="filter-select"
                      value={rentHistoryTimeFilter}
                      onChange={(e) => setRentHistoryTimeFilter(e.target.value)}
                    >
                      <option value="all">All Time</option>
                      <option value="this-month">This Month</option>
                      <option value="last-month">Last Month</option>
                      <option value="last-3-months">Last 3 Months</option>
                      <option value="this-year">This Year</option>
                    </select>
                  </div>
                  
                  <button 
                    className="filter-reset-btn"
                    onClick={() => {
                      setRentHistoryPropertyFilter('all');
                      setRentHistoryStatusFilter('all');
                      setRentHistoryTimeFilter('all');
                    }}
                  >
                    <svg width="16" height="16" viewBox="0 0 24 24" fill="none" stroke="currentColor" strokeWidth="2">
                      <path d="M3 12a9 9 0 1 0 9-9 9.75 9.75 0 0 0-6.74 2.74L3 8"/>
                      <path d="M3 3v5h5"/>
                    </svg>
                    Reset
                  </button>
                </div>
              </div>

              <div className="rent-logs-table-container">
                <table className="rent-logs-table">
                  <thead>
                    <tr>
                      <th>Date</th>
                      <th>Tenant</th>
                      <th>Property</th>
                      <th>Amount</th>
                      <th>Status</th>
                      <th>Period</th>
                      <th>Method</th>
                    </tr>
                  </thead>
                  <tbody>
                    {paymentLoading ? (
                      <tr>
                        <td colSpan={7} className="loading-cell">Loading payment history...</td>
                      </tr>
                    ) : paymentError ? (
                      <tr>
                        <td colSpan={7} className="error-cell">Failed to load payments</td>
                      </tr>
                    ) : filteredPaymentHistory?.length ? (
                      filteredPaymentHistory.map((payment) => {
                        const paymentDate = new Date(payment.payment_date);
                        const tenantName = payment.tenant_name || 'Unknown Tenant';
                        const initials = tenantName.split(' ').map(n => n[0]).join('').toUpperCase();
                        const statusClass = payment.status === 'succeeded' ? 'collected' : 
                                          payment.status === 'pending' ? 'pending' : 'overdue';
                        const statusText = payment.status === 'succeeded' ? 'Collected' :
                                         payment.status === 'pending' ? 'Pending' : 'Failed';
                        
                        return (
                          <tr key={payment.id}>
                            <td>{paymentDate.toLocaleDateString('en-US', { month: 'short', day: 'numeric', year: 'numeric' })}</td>
                            <td>
                              <div className="tenant-info">
                                <div className="tenant-avatar">{initials}</div>
                                <span>{tenantName}</span>
                              </div>
                            </td>
                            <td>{payment.property_name || 'Property'}</td>
                            <td className="amount-cell">${payment.amount_dollars}</td>
                            <td><span className={`status-badge ${statusClass}`}>{statusText}</span></td>
                            <td>{payment.rent_period_start ? 
                                 `${new Date(payment.rent_period_start).toLocaleDateString('en-US', { month: 'short', year: 'numeric' })}` : 
                                 'N/A'}</td>
                            <td>Stripe</td>
                          </tr>
                        );
                      })
                    ) : (
                      <tr>
                        <td colSpan={7} className="empty-cell">No payments found</td>
                      </tr>
                    )}
                  </tbody>
                </table>
              </div>
            </div>
          </div>
        </div>
        
        {/* Applications and Teams Section */}
        <div className="applications-teams-container">
          {/* Recent Applications Section */}
          <div className="applications-section">
            <div className="section-header">
              <div>
                <h2 className="section-title">Recent Applications</h2>
                <p className="section-subtitle">Latest tenant applications requiring review</p>
              </div>
              <button 
                className="view-all-btn"
                onClick={() => router.push('/applications')}
              >
                View All Applications
              </button>
            </div>

            <div className="applications-scroll-container">
              <div className="applications-grid">
                {applications.slice(0, 3).map((application) => (
                  <div key={application.id} className="application-card">
                    <div className="application-header">
                      <div className="applicant-avatar">{getApplicantInitials(application)}</div>
                      <span className="status-badge pending">PENDING REVIEW</span>
                    </div>
                    
                    <div className="application-content">
                      <h3 className="applicant-name">{application.tenant_name}</h3>
                      <div className="application-time">
                        <svg width="14" height="14" viewBox="0 0 24 24" fill="none" stroke="currentColor" strokeWidth="2">
                          <circle cx="12" cy="12" r="10"/>
                          <polyline points="12,6 12,12 16,14"/>
                        </svg>
                        Applied {getTimeSinceApplication(application)}
                      </div>
                      <div className="application-property">
                        <span className="detail-label">Property:</span> {getPropertyName(application)}
                      </div>
                    </div>

                    <button 
                      className="review-btn"
                      onClick={() => handleViewApplication(application)}
                    >
                      View Application
                    </button>
                  </div>
                ))}
              </div>
            </div>
          </div>

          {/* Vendors Section */}
          <div className="vendors-section">
            <div className="section-header">
              <div>
                <h2 className="section-title">My Vendors</h2>
                <p className="section-subtitle">Manage your service providers and contractors</p>
              </div>
              <button 
                className="view-all-btn"
                onClick={() => router.push('/tenants')}
              >
                Manage Vendors
              </button>
            </div>

            <div className="vendors-scroll-container">
              <div className="vendors-list">
                {vendors.length > 0 ? vendors.slice(0, 5).map((vendor) => (
                  <div key={vendor.id} className="vendor-row">
                    <div className="vendor-avatar">
                      <svg width="20" height="20" viewBox="0 0 24 24" fill="none" stroke="currentColor" strokeWidth="2">
                        <circle cx="12" cy="12" r="3"/>
                        <path d="M19.4 15a1.65 1.65 0 0 0 .33 1.82l.06.06a2 2 0 0 1 0 2.83 2 2 0 0 1-2.83 0l-.06-.06a1.65 1.65 0 0 0-1.82-.33 1.65 1.65 0 0 0-1 1.51V21a2 2 0 0 1-2 2 2 2 0 0 1-2-2v-.09A1.65 1.65 0 0 0 9 19.4a1.65 1.65 0 0 0-1.82.33l-.06.06a2 2 0 0 1-2.83 0 2 2 0 0 1 0-2.83l.06-.06a1.65 1.65 0 0 0 .33-1.82 1.65 1.65 0 0 0-1.51-1H3a2 2 0 0 1-2-2 2 2 0 0 1 2-2h.09A1.65 1.65 0 0 0 4.6 9a1.65 1.65 0 0 0-.33-1.82l-.06-.06a2 2 0 0 1 0-2.83 2 2 0 0 1 2.83 0l.06.06a1.65 1.65 0 0 0 1.82.33H9a1.65 1.65 0 0 0 1 1.51V3a2 2 0 0 1 2-2 2 2 0 0 1 2 2v.09a1.65 1.65 0 0 0 1 1.51 1.65 1.65 0 0 0 1.82-.33l.06-.06a2 2 0 0 1 2.83 0 2 2 0 0 1 0 2.83l-.06.06a1.65 1.65 0 0 0-.33 1.82V9a1.65 1.65 0 0 0 1.51 1H21a2 2 0 0 1 2 2 2 2 0 0 1-2 2h-.09a1.65 1.65 0 0 0-1.51 1z"/>
                      </svg>
                    </div>
                    <div className="vendor-info">
                      <div className="vendor-name">{vendor.name}</div>
                      <div className="vendor-type">{vendor.vendor_type_display}</div>
                      <div className="vendor-expenses">
                        Total expenses: ${vendor.total_expense_amount || 0}
                      </div>
                      <div className="vendor-contact">
                        {vendor.contact_email && (
                          <span className="date-highlight">{vendor.contact_email}</span>
                        )}
                      </div>
                    </div>
                    <div className="vendor-status">
                      <span className={`status-badge-small ${vendor.is_active ? 'active' : 'inactive'}`}>
                        {vendor.is_active ? 'Active' : 'Inactive'}
                      </span>
                    </div>
                    <button className="contact-btn-small" onClick={() => vendor.contact_phone && window.open(`tel:${vendor.contact_phone}`)}>
                      <svg width="14" height="14" viewBox="0 0 24 24" fill="none" stroke="currentColor" strokeWidth="2">
                        <path d="M22 16.92v3a2 2 0 0 1-2.18 2 19.79 19.79 0 0 1-8.63-3.07 19.5 19.5 0 0 1-6-6 19.79 19.79 0 0 1-3.07-8.67A2 2 0 0 1 4.11 2h3a2 2 0 0 1 2 1.72 12.84 12.84 0 0 0 .7 2.81 2 2 0 0 1-.45 2.11L8.09 9.91a16 16 0 0 0 6 6l1.27-1.27a2 2 0 0 1 2.11-.45 12.84 12.84 0 0 0 2.81.7A2 2 0 0 1 22 16.92z"/>
                      </svg>
                    </button>
                  </div>
                )) : (
                  <div className="empty-vendors">
                    <p>No vendors added yet</p>
                    <button 
                      className="add-vendor-btn"
                      onClick={() => router.push('/tenants')}
                    >
                      Add First Vendor
                    </button>
                  </div>
                )}
              </div>
            </div>
          </div>
        </div>
      </div>
      
      {/* Application Detail Modal */}
      <ApplicationDetailModal
        isOpen={isApplicationDetailOpen}
        application={selectedApplication}
        properties={demoProperties}
        rooms={demoRooms}
        onClose={handleCloseModal}
        onApprove={handleApprove}
        onReject={handleReject}
        onAssignRoom={handleAssignRoom}
      />
      
      <style jsx>{`
        .dashboard-container {
          width: 100%;
          padding: 12px 16px 16px 16px; /* Further reduced padding */
          background: #f8fafc;
          min-height: calc(100vh - 72px); /* Updated for new topbar height */
          box-sizing: border-box;
          position: relative;
          z-index: 1;
          /* Optimize for animations */
          contain: layout style paint;
        }

        /* Ensure sidebar remains interactive during typing animation */
        :global(.sidebar) {
          z-index: 100 !important;
          pointer-events: all !important;
        }

        :global(.sidebar a) {
          pointer-events: all !important;
        }

        :global(.sidebar button) {
          pointer-events: all !important;
        }

        /* Custom Header */
        .dashboard-header {
          margin-bottom: 16px; /* Further reduced margin */
          position: relative;
          z-index: 1;
          pointer-events: auto;
        }

        .header-content {
          display: flex;
          justify-content: space-between;
          align-items: flex-start;
          gap: 20px; /* Reduced gap */
        }

        .header-left {
          flex: 1;
        }

        .dashboard-title {
          font-size: 22px; /* Reduced from 28px */
          font-weight: 700; /* Reduced from 800 */
          color: #1e293b;
          margin: 0 0 4px 0; /* Reduced margin */
          line-height: 1.15;
        }

        .subtitle-container {
          min-height: 22px; /* Reduced height */
        }

        .welcome-message {
          font-size: 14px; /* Reduced from 16px */
          color: #4b5563;
          margin: 0;
          line-height: 1.45;
          display: inline-flex;
          align-items: center; 
          gap: 8px; /* Reduced gap */
          pointer-events: none; /* Prevents blocking user interactions */
          position: relative;
          z-index: 1;
          /* Optimize for performance during animation */
          will-change: transform, opacity;
          backface-visibility: hidden;
          transform: translateZ(0);
          /* Ensure animation doesn't block other elements */
          contain: layout style paint;
          /* Use GPU acceleration for smoother animation */
          transform: translate3d(0, 0, 0);
        }

        .welcome-message.notification {
          transition: opacity 0.3s ease-in-out; /* Reduced from 0.5s */
        }

        .welcome-message.fading {
          opacity: 0;
        }

        .message-icon {
          /* Optimize icon animations */
          will-change: transform;
          transform: translate3d(0, 0, 0);
        }

        .message-icon svg {
          width: 16px; /* Reduced from 18px */
          height: 16px;
          color: #64748b;
        }
        
        .typing-cursor {
          display: inline-block;
          width: 2px;
          height: 14px; /* Reduced height */
          background-color: #4b5563;
          animation: blink 1s infinite;
          /* Optimize cursor animation */
          will-change: opacity;
          transform: translate3d(0, 0, 0);
        }

        @keyframes blink {
          0%, 100% { opacity: 1; }
          50% { opacity: 0; }
        }

        .user-name {
          color: #6366f1;
          font-weight: 600;
        }

        .header-right {
          flex-shrink: 0;
        }

        .date-display {
          display: flex;
          align-items: center;
          gap: 8px;
          background: white;
          padding: 12px 16px;
          border-radius: 8px;
          border: 1px solid #e2e8f0;
          font-size: 14px;
          font-weight: 500;
          color: #64748b;
          box-shadow: 0 1px 3px rgba(0, 0, 0, 0.1);
        }

        /* Metrics Grid */
        .metrics-grid { 
          display: grid; 
          grid-template-columns: repeat(4, 1fr);
          gap: 10px; /* Further reduced gap */
          margin-bottom: 16px; /* Further reduced margin */
        }

        .metric-card {
          background: white;
          border-radius: 6px; /* Reduced radius */
          padding: 12px; /* Further reduced padding */
          box-shadow: 0 1px 3px rgba(0, 0, 0, 0.1);
          border: 1px solid #e2e8f0;
          transition: all 0.2s ease;
        }

        .metric-card:hover {
          transform: translateY(-2px);
          box-shadow: 0 4px 12px rgba(0, 0, 0, 0.1);
        }

        .metric-header {
          display: flex;
          justify-content: space-between;
          align-items: flex-start;
          margin-bottom: 12px; /* Reduced margin */
        }

        .metric-info {
          display: flex;
          justify-content: space-between;
          align-items: center;
          width: 100%;
        }

        .metric-title {
          font-size: 11px; /* Reduced font size */
          font-weight: 600;
          color: #64748b;
          margin: 0;
        }

        .metric-icon {
          width: 20px; /* Reduced size */
          height: 20px;
          color: #64748b;
        }

        .metric-content {
          margin-top: 8px;
        }

        .metric-value {
          font-size: 20px; /* Reduced from 24px */
          font-weight: 700;
          color: #1e293b;
          margin-bottom: 3px; /* Reduced margin */
          line-height: 1;
        }

        .metric-subtitle {
          font-size: 11px; /* Reduced font size */
          color: #64748b;
          margin-bottom: 10px; /* Reduced margin */
        }

        .metric-progress {
          display: flex;
          justify-content: space-between;
          align-items: center;
        }

        .metric-label {
          font-size: 12px; /* Reduced font size */
          color: #64748b;
        }

        .metric-change {
          font-size: 12px; /* Reduced font size */
          font-weight: 600;
        }

        .metric-change.positive {
          color: #10b981;
        }

        /* Main Content */
        .main-content {
          display: grid;
          grid-template-columns: 3fr 1fr;
          gap: 20px; /* Reduced gap */
        }

        /* Section Headers */
        .section-header {
          display: flex;
          justify-content: space-between;
          align-items: flex-start;
          margin-bottom: 16px; /* Reduced margin */
        }

        .section-title {
          font-size: 14px; /* Reduced font size */
          font-weight: 700;
          color: #1e293b;
          margin: 0 0 3px 0; /* Reduced margin */
        }

        .section-subtitle {
          font-size: 12px; /* Reduced font size */
          color: #64748b;
          margin: 0;
        }

        /* Tasks Section */
        .tasks-section {
          background: white;
          border-radius: 6px; /* Reduced radius */
          padding: 18px; /* Reduced padding */
          box-shadow: 0 1px 3px rgba(0, 0, 0, 0.1);
          border: 1px solid #e2e8f0;
          height: 400px; /* Reduced height */
          display: flex;
          flex-direction: column;
        }

        .tasks-scroll-container {
          flex: 1;
          overflow-y: auto;
          margin-top: 16px;
        }

        .tasks-scroll-container::-webkit-scrollbar {
          width: 6px;
        }

        .tasks-scroll-container::-webkit-scrollbar-track {
          background: rgba(226, 232, 240, 0.3);
          border-radius: 3px;
        }

        .tasks-scroll-container::-webkit-scrollbar-thumb {
          background: rgba(156, 163, 175, 0.5);
          border-radius: 3px;
        }

        .add-task-btn {
          background: #4f46e5;
          color: white;
          border: none;
          padding: 10px 16px;
          border-radius: 6px;
          font-size: 13px;
          font-weight: 600;
          cursor: pointer;
          display: flex;
          align-items: center;
          gap: 6px;
          transition: all 0.2s ease;
        }

        .add-task-btn:hover {
          background: #3730a3;
          transform: translateY(-1px);
        }

        .tasks-table-container {
          width: 100%;
          overflow-x: auto;
          border-radius: 8px;
          background: white;
          box-shadow: 0 1px 3px rgba(0, 0, 0, 0.08);
        }

        .tasks-table {
          width: 100%;
          border-collapse: separate;
          border-spacing: 0;
          table-layout: fixed;
        }

        .tasks-table th {
          position: sticky;
          top: 0;
          background: white;
          z-index: 2;
          font-size: 11px;
          font-weight: 600;
          color: #9ca3af;
          text-transform: uppercase;
          letter-spacing: 0.5px;
          padding: 12px 16px;
          border-bottom: 1px solid #e5e7eb;
        }

        .tasks-table tbody tr {
          transition: background-color 0.15s ease;
        }

        .tasks-table tbody tr:hover {
          background-color: #f9fafb;
        }

        .tasks-table td {
          font-size: 14px;
          font-weight: 500;
          color: #374151;
          padding: 12px 16px;
          border-bottom: 1px solid #f3f4f6;
          background: white;
        }

        /* Column widths for tasks table */
        .tasks-table th:nth-child(1), .tasks-table td:nth-child(1) { width: 30%; text-align: left; }
        .tasks-table th:nth-child(2), .tasks-table td:nth-child(2) { width: 25%; text-align: left; }
        .tasks-table th:nth-child(3), .tasks-table td:nth-child(3) { width: 15%; text-align: center; }
        .tasks-table th:nth-child(4), .tasks-table td:nth-child(4) { width: 15%; text-align: left; }
        .tasks-table th:nth-child(5), .tasks-table td:nth-child(5) { width: 15%; text-align: center; }

        .priority-badge {
          display: inline-block;
          padding: 4px 8px;
          border-radius: 4px;
          font-size: 12px;
          font-weight: 600;
          text-transform: capitalize;
        }

        .priority-badge.high {
          background: #fee2e2;
          color: #dc2626;
        }

        .priority-badge.medium {
          background: #fef3c7;
          color: #d97706;
        }

        .priority-badge.low {
          background: #dcfce7;
          color: #16a34a;
        }

        .due-date-cell {
          display: flex; 
          align-items: center;
          gap: 6px;
          font-weight: 500;
          color: #1e293b;
        }

        .date-highlight {
          background-color: #f1f5f9;
          padding: 4px 8px;
          border-radius: 4px;
          font-weight: 600;
          color: #334155;
        }

        .due-date-cell svg {
          stroke: #64748b;
          stroke-width: 1.5;
          flex-shrink: 0;
        }

        .status-badge {
          display: inline-block;
          padding: 4px 8px;
          border-radius: 4px;
          font-size: 12px;
          font-weight: 600;
        }

        .status-badge.pending {
          background: #fed7aa;
          color: #ea580c;
        }

        .status-badge.in-progress {
          background: #dbeafe;
          color: #2563eb;
        }

        .status-badge.completed {
          background: #dcfce7;
          color: #16a34a;
        }

        .status-badge.active {
          background: #dcfce7;
          color: #059669;
          padding: 4px 8px;
          border-radius: 4px;
          font-size: 12px;
          font-weight: 600;
          text-transform: capitalize;
        }

        .status-badge.maintenance {
          background: #fef3c7;
          color: #d97706;
          padding: 4px 8px;
          border-radius: 4px;
          font-size: 12px;
          font-weight: 600;
          text-transform: capitalize;
        }

        /* Quick Actions Section */
        .quick-actions-section {
          background: white;
          border-radius: 6px; /* Reduced radius */
          padding: 18px; /* Reduced padding */
          box-shadow: 0 1px 3px rgba(0, 0, 0, 0.1);
          border: 1px solid #e2e8f0;
          height: 500px; /* Match properties section height */
          display: flex;
          flex-direction: column;
        }

        .actions-grid {
          display: flex;
          flex-direction: column;
          gap: 12px; /* Reduced gap */
          flex: 1;
          justify-content: flex-start;
          min-height: 0; /* Allow shrinking */
        }

        .action-card {
          display: flex;
          align-items: center;
          gap: 12px; /* Reduced gap */
          padding: 12px; /* Reduced padding */
          border-radius: 5px; /* Reduced radius */
          border: 1px solid #e2e8f0;
          cursor: pointer;
          transition: all 0.2s ease;
        }

        .action-card:hover {
          transform: translateY(-1px);
          box-shadow: 0 4px 12px rgba(0, 0, 0, 0.1);
        }

        .action-card.blue {
          background: #eff6ff;
          border-color: #dbeafe;
        }

        .action-card.green {
          background: #f0fdf4;
          border-color: #dcfce7;
        }

        .action-card.purple {
          background: #faf5ff;
          border-color: #e9d5ff;
        }

        .action-card.orange {
          background: #fff7ed;
          border-color: #fed7aa;
        }

        .action-icon {
          width: 40px;
          height: 40px;
          border-radius: 8px;
          display: flex;
          align-items: center;
          justify-content: center;
          flex-shrink: 0;
        }

        .action-card.blue .action-icon {
          background: #3b82f6;
          color: white;
        }

        .action-card.green .action-icon {
          background: #10b981;
          color: white;
        }

        .action-card.purple .action-icon {
          background: #8b5cf6;
          color: white;
        }

        .action-card.orange .action-icon {
          background: #f97316;
          color: white;
        }

        .action-content {
          flex: 1;
        }

        .action-title {
          font-size: 14px; /* Reduced font size */
          font-weight: 600;
          color: #1e293b;
          margin: 0 0 3px 0; /* Reduced margin */
        }

        .action-subtitle {
          font-size: 12px; /* Reduced font size */
          color: #64748b;
          margin: 0;
        }

        /* View All Button */
        .view-all-btn {
          background: #4f46e5;
          color: white;
          border: none;
          padding: 10px 16px;
          border-radius: 6px;
          font-size: 13px;
          font-weight: 600;
          cursor: pointer;
          display: flex;
          align-items: center;
          gap: 6px;
          transition: all 0.2s ease;
          text-decoration: none;
        }

        .view-all-btn:hover {
          background: #3730a3;
          transform: translateY(-1px);
        }

        /* Properties Section */
        .properties-section {
          background: white;
          border-radius: 6px; /* Reduced radius */
          padding: 18px; /* Reduced padding */
          box-shadow: 0 1px 3px rgba(0, 0, 0, 0.1);
          border: 1px solid #e2e8f0;
          height: 500px; /* Match quick actions height */
          display: flex;
          flex-direction: column;
        }
        
        /* Full-width properties section (when used as standalone) */
        .properties-section.full-width {
          margin-top: 32px; /* Reduced margin */
          margin-bottom: 20px; /* Reduced margin */
          height: auto; /* Auto height for full-width version */
        }

        .properties-container {
          margin-top: 16px; /* Reduced margin */
          flex: 1; /* Take remaining space in flex container */
          display: flex;
          flex-direction: column;
          min-height: 0; /* Allow shrinking */
        }

        /* Properties Filter Controls */
        .properties-filter-controls {
          display: flex;
          gap: 16px;
          align-items: center;
          flex-wrap: wrap;
          background: #f8fafc;
          padding: 16px;
          border-radius: 8px;
          border: 1px solid #e2e8f0;
          margin-bottom: 16px;
        }

        .properties-filter-group {
          display: flex;
          align-items: center;
          gap: 8px;
        }

        .properties-filter-label {
          font-size: 12px;
          font-weight: 600;
          color: #64748b;
          text-transform: uppercase;
          letter-spacing: 0.5px;
          white-space: nowrap;
        }

        .properties-filter-select {
          padding: 8px 12px;
          border: 1px solid #e2e8f0;
          border-radius: 6px;
          font-size: 13px;
          color: #374151;
          background: white;
          min-width: 140px;
          transition: all 0.2s ease;
          cursor: pointer;
        }

        .properties-filter-select:hover {
          border-color: #6366f1;
          box-shadow: 0 0 0 3px rgba(99, 102, 241, 0.1);
        }

        .properties-filter-select:focus {
          outline: none;
          border-color: #6366f1;
          box-shadow: 0 0 0 3px rgba(99, 102, 241, 0.1);
        }

        .properties-filter-reset-btn {
          display: flex;
          align-items: center;
          gap: 6px;
          padding: 8px 12px;
          border: 1px solid #e2e8f0;
          border-radius: 6px;
          background: white;
          color: #64748b;
          font-size: 12px;
          font-weight: 500;
          cursor: pointer;
          transition: all 0.2s ease;
        }

        .properties-filter-reset-btn:hover {
          background: #f1f5f9;
          border-color: #cbd5e1;
          color: #475569;
        }

        .properties-filter-reset-btn:active {
          transform: translateY(1px);
        }

        .properties-scroll-container {
          flex: 1;
          overflow-y: auto;
        }

        .properties-scroll-container::-webkit-scrollbar {
          width: 6px;
        }

        .properties-scroll-container::-webkit-scrollbar-track {
          background: rgba(226, 232, 240, 0.3);
          border-radius: 3px;
        }

        .properties-scroll-container::-webkit-scrollbar-thumb {
          background: rgba(156, 163, 175, 0.5);
          border-radius: 3px;
        }

        .properties-table-container {
          width: 100%;
          overflow-x: auto;
          max-height: 350px; /* Reduced height */
          border-radius: 8px; /* Reduced radius */
          background: white;
          box-shadow: 0 1px 3px rgba(0, 0, 0, 0.08);
        }

        .properties-table {
          width: 100%;
          border-collapse: collapse;
          table-layout: fixed;
        }

        /* Add hover effect for properties table rows */
        .properties-table tbody tr {
          transition: background-color 0.2s ease;
        }

        .properties-table tbody tr:hover {
          background-color: #f9fafb;
        }

        /* Set column widths for properties table */
        .properties-table th:nth-child(1), .properties-table td:nth-child(1) { width: 25%; }
        .properties-table th:nth-child(2), .properties-table td:nth-child(2) { width: 15%; }
        .properties-table th:nth-child(3), .properties-table td:nth-child(3) { width: 20%; }
        .properties-table th:nth-child(4), .properties-table td:nth-child(4) { width: 20%; }
        .properties-table th:nth-child(5), .properties-table td:nth-child(5) { width: 15%; }
        .properties-table th:nth-child(6), .properties-table td:nth-child(6) { width: 15%; }

        /* Center align specific columns for properties table */
        .properties-table th:nth-child(2),
        .properties-table th:nth-child(3), 
        .properties-table th:nth-child(4),
        .properties-table th:nth-child(5),
        .properties-table th:nth-child(6),
        .properties-table td:nth-child(2),
        .properties-table td:nth-child(3), 
        .properties-table td:nth-child(4),
        .properties-table td:nth-child(5),
        .properties-table td:nth-child(6) {
          text-align: center !important;
        }

        /* Fix actions column cell positioning */
        .properties-table td:nth-child(6) {
          position: relative;
          overflow: hidden;
        }

        /* Properties table header and cell styling */
        .properties-table th {
          background: #f8fafc;
          border-bottom: 1px solid #e2e8f0;
          padding: 16px 20px;
          font-weight: 600;
          font-size: 14px;
          color: #475569;
          text-transform: uppercase;
          letter-spacing: 0.5px;
          position: sticky;
          top: 0;
          z-index: 10;
        }

        .property-name-link {
          color: #3b82f6;
          cursor: pointer;
          font-weight: 600;
          transition: color 0.2s ease, text-decoration 0.2s ease;
        }

        .property-name-link:hover {
          color: #1d4ed8;
          text-decoration: underline;
        }

        .properties-table td {
          padding: 12px 16px;
          vertical-align: middle;
          height: 48px;
          border-bottom: 1px solid #f1f5f9;
          font-size: 14px;
          color: #374151;
        }

        .property-info-cell {
          display: flex;
          align-items: center;
          gap: 12px;
        }

        .property-avatar {
          width: 40px;
          height: 40px;
          border-radius: 8px;
          display: flex;
          align-items: center;
          justify-content: center;
          color: white;
          font-weight: 600;
          font-size: 14px;
        }

        .property-details {
          flex: 1;
        }
        
        .property-name {
          font-weight: 700;
          font-size: 16px;
          margin-bottom: 4px;
          color: #1e293b;
        }

        .property-location {
          font-size: 14px;
          color: #64748b;
          font-weight: 500;
        }

        .occupancy-cell {
          display: flex;
          align-items: center;
          gap: 6px;
        }

        .occupancy-info {
          display: flex;
          align-items: center;
          gap: 6px;
        }

        .occupancy-text {
          font-weight: 500;
          color: #374151;
        }

        .occupancy-percent {
          color: #6b7280;
          font-size: 13px;
        }

        .revenue-cell {
          display: flex;
          flex-direction: column;
          align-items: center;
        }

        .revenue-amount {
          font-weight: 600;
          color: #111827;
          font-size: 14px;
        }

        .revenue-change {
          color: #16a34a;
          font-size: 12px;
          font-weight: 500;
        }

        .tasks-cell {
          display: flex;
          align-items: center;
          gap: 6px;
          justify-content: center;
        }

        .tasks-count {
          color: #6b7280;
          font-size: 13px;
        }

        .manage-btn {
          background: #4f46e5;
          color: white;
          border: none;
          padding: 6px 12px;
          border-radius: 4px;
          font-size: 12px;
          font-weight: 500;
          cursor: pointer;
          display: flex;
          align-items: center;
          gap: 4px;
          transition: all 0.2s ease;
          margin: 0 auto;
        }

        .manage-btn:hover {
          background: #3730a3;
        }

        /* Applications and Teams Section */
        .applications-teams-container {
          display: flex;
          gap: 20px;
          margin-top: 32px;
        }

        .applications-section, .vendors-section {
          background: white;
          border-radius: 6px;
          padding: 20px;
          box-shadow: 0 1px 3px rgba(0, 0, 0, 0.1);
          border: 1px solid #e2e8f0;
        }

        .applications-section {
          flex: 2;
        }

        .vendors-section {
          flex: 1;
        }

        .applications-scroll-container {
          height: 320px; /* Reduced height */
          overflow-y: auto;
          margin-top: 16px; /* Reduced margin */
        }

        .applications-scroll-container::-webkit-scrollbar {
          width: 6px;
        }

        .applications-scroll-container::-webkit-scrollbar-track {
          background: rgba(226, 232, 240, 0.3);
          border-radius: 3px;
        }

        .applications-scroll-container::-webkit-scrollbar-thumb {
          background: rgba(156, 163, 175, 0.5);
          border-radius: 3px;
        }

        .applications-grid {
          display: grid;
          grid-template-columns: repeat(3, 1fr);
          gap: 16px; /* Reduced gap */
        }

        .application-card {
          display: flex;
          flex-direction: column;
          gap: 12px;
          padding: 16px;
          border-radius: 6px;
          border: 1px solid #e2e8f0;
          background: white;
          transition: all 0.2s ease;
        }

        .application-card:hover {
          background: #f9fafb;
          border-color: #cbd5e1;
          transform: translateY(-2px);
          box-shadow: 0 4px 12px rgba(0, 0, 0, 0.05);
        }

        .application-header {
          display: flex;
          justify-content: space-between;
          align-items: center;
        }

        .applicant-avatar {
          width: 36px;
          height: 36px;
          border-radius: 8px;
          background: #eef2ff;
          color: #4f46e5;
          display: flex;
          align-items: center;
          justify-content: center;
          font-weight: 600;
          font-size: 12px;
        }

        .status-badge.pending-review {
          background: #fef3c7;
          color: #d97706;
          padding: 4px 8px;
          border-radius: 6px;
          font-size: 12px;
          font-weight: 600;
        }

        .application-content {
          flex: 1;
        }

        .applicant-name {
          font-size: 14px;
          font-weight: 600;
          color: #1e293b;
          margin-bottom: 8px;
        }
        
        .application-time {
          display: flex;
          align-items: center;
          gap: 6px;
          font-size: 12px;
          color: #64748b;
          margin-bottom: 4px;
        }
        
        .application-property {
          font-size: 12px;
          color: #64748b;
        }
        
        .detail-label {
          font-weight: 600;
          color: #374151;
        }

        .review-btn {
          background: #4f46e5;
          color: white;
          border: none;
          padding: 10px 16px;
          border-radius: 6px;
          font-size: 13px;
          font-weight: 600;
          cursor: pointer;
          display: flex;
          align-items: center;
          justify-content: center;
          gap: 6px;
          transition: all 0.2s ease;
          width: 100%;
          margin-top: auto;
        }

        .review-btn:hover {
          background: #3730a3;
          transform: translateY(-1px);
        }

        .teams-scroll-container {
          height: 320px;
          overflow-y: auto;
          margin-top: 16px;
        }

        .teams-scroll-container::-webkit-scrollbar {
          width: 6px;
        }

        .teams-scroll-container::-webkit-scrollbar-track {
          background: rgba(226, 232, 240, 0.3);
          border-radius: 3px;
        }

        .teams-scroll-container::-webkit-scrollbar-thumb {
          background: rgba(156, 163, 175, 0.5);
          border-radius: 3px;
        }

        .teams-list {
          display: flex;
          flex-direction: column;
          gap: 8px;
        }

        .team-member-row {
          display: flex;
          align-items: center;
          gap: 16px;
          padding: 12px;
          border-radius: 6px;
          transition: all 0.2s ease;
          border: 1px solid transparent;
        }

        .team-member-row:hover {
          background-color: #f9fafb;
          border-color: #e2e8f0;
        }

        .member-avatar {
          width: 40px;
          height: 40px;
          border-radius: 8px;
          display: flex;
          align-items: center;
          justify-content: center;
          background-color: #eef2ff;
          color: #4f46e5;
          font-weight: 600;
          flex-shrink: 0;
        }

        .member-info {
          flex: 1;
          display: flex;
          flex-direction: column;
          gap: 2px;
        }

        .member-name {
          font-weight: 600;
          color: #1e293b;
          font-size: 14px;
        }

        .member-role {
          font-size: 13px;
          color: #64748b;
        }
        
        .member-properties {
          font-size: 12px;
          color: #64748b;
        }
        
        .member-joined {
          font-size: 12px;
          color: #64748b;
          margin-top: 2px;
        }

        .member-status {
          margin-left: auto;
          display: flex;
          align-items: center;
        }

        .status-badge-small {
          padding: 4px 10px;
          border-radius: 6px;
          font-size: 12px;
          font-weight: 600;
          text-transform: capitalize;
        }
        
        .status-badge-small.active {
          background-color: #dcfce7;
          color: #16a34a;
        }

        .contact-btn-small {
          background-color: #4f46e5;
          color: white;
          border: none;
          width: 36px;
          height: 36px;
          border-radius: 6px;
          display: flex;
          align-items: center;
          justify-content: center;
          cursor: pointer;
          transition: all 0.2s ease;
          margin-left: 8px;
        }

        .contact-btn-small:hover {
          background-color: #3730a3;
          transform: translateY(-1px);
        }

        /* Responsive Design */
        @media (max-width: 1200px) {
          .main-content {
            grid-template-columns: 1fr;
            gap: 24px;
          }
          
          .applications-grid {
            grid-template-columns: repeat(2, 1fr);
          }
        }

        @media (max-width: 768px) {
          .metrics-grid { 
            grid-template-columns: repeat(2, 1fr);
            gap: 16px; 
          }

          .dashboard-container {
            padding: 24px 16px;
        }

          .header-content {
            flex-direction: column;
            gap: 16px;
          }
          
          .dashboard-title {
            font-size: 28px;
          }
          
          .welcome-message {
            font-size: 14px;
          }
          
          .date-display {
            align-self: flex-start;
          }
          
          .metric-card {
            padding: 16px;
          }
          
          .metric-value {
            font-size: 24px;
          }
          
          .tasks-section,
          .quick-actions-section,
          .properties-section,
          .applications-section {
            padding: 16px;
          }

          .tasks-section {
            height: auto;
          }

          .properties-container {
            height: auto;
          }

          .applications-scroll-container {
            height: auto;
          }

          .applications-grid {
            grid-template-columns: 1fr;
          }

          .properties-table-container {
            overflow-x: scroll;
          }

          .properties-table th,
          .properties-table td {
            padding: 12px 8px;
            font-size: 12px;
          }

          .property-avatar {
            width: 32px;
            height: 32px;
            font-size: 12px;
          }

          .revenue-amount {
            font-size: 14px;
          }
        }

        @media (max-width: 480px) {
          .dashboard-container {
            padding: 16px;
          }

          .dashboard-title {
            font-size: 24px;
          }

          .welcome-message {
            font-size: 13px;
          }

          .date-display {
            padding: 8px 12px;
            font-size: 12px;
          }

          .metrics-grid { 
            grid-template-columns: 1fr;
          }

          .section-header {
            flex-direction: column;
            gap: 12px; 
            align-items: stretch;
          }
          
          .add-task-btn {
            align-self: flex-start;
          }

          .application-card {
            padding: 16px;
          }

          .applicant-name {
            font-size: 16px;
          }
        }

        @media (max-width: 1024px) {
          .dashboard-container {
            padding: 20px 12px 24px 12px;
          }
        }

        /* Add utility classes for alignment */
        .table-left { text-align: left !important; }
        .table-right { text-align: right !important; }
        .table-center { text-align: center !important; }
        .due-date-cell { display: flex; align-items: center; gap: 6px; justify-content: flex-start; }
        .occupancy-cell { display: flex; align-items: center; justify-content: center; gap: 6px; }
        .tasks-cell { display: flex; align-items: center; gap: 6px; }
        .revenue-cell { }

        /* Dark Mode Styles */
        :global(.dark-mode) .dashboard-container { background: transparent; }
        :global(.dark-mode) .metric-card, 
        :global(.dark-mode) .tasks-section, 
        :global(.dark-mode) .quick-actions-section, 
        :global(.dark-mode) .properties-section, 
        :global(.dark-mode) .applications-section,
        :global(.dark-mode) .teams-section,
        :global(.dark-mode) .action-card,
        :global(.dark-mode) .application-card,
        :global(.dark-mode) .team-member-row {
          background: #111111 !important;
          border: 1px solid #333333 !important;
          box-shadow: 0 4px 15px rgba(0, 0, 0, 0.4) !important;
        }
        :global(.dark-mode) .metric-card:hover,
        :global(.dark-mode) .action-card:hover,
        :global(.dark-mode) .application-card:hover,
        :global(.dark-mode) .team-member-row:hover {
          background: #222222 !important;
          border-color: #ffffff !important;
        }
        :global(.dark-mode) .tasks-table th, 
        :global(.dark-mode) .properties-table th {
          background-color: #1a1a1a !important;
          border-bottom: 1px solid #333333 !important;
        }
        :global(.dark-mode) .tasks-table td, 
        :global(.dark-mode) .properties-table td {
          background-color: #111111 !important;
          border-bottom: 1px solid #333333 !important;
        }
        :global(.dark-mode) .tasks-table tbody tr:hover, 
        :global(.dark-mode) .properties-table tbody tr:hover {
          background-color: #222222 !important;
        }
        :global(.dark-mode) .add-task-btn,
        :global(.dark-mode) .view-all-btn,
        :global(.dark-mode) .review-btn,
        :global(.dark-mode) .contact-btn-small {
            background: #1a1a1a !important;
            border: 1px solid #333333 !important;
        }
        :global(.dark-mode) .add-task-btn:hover,
        :global(.dark-mode) .view-all-btn:hover,
        :global(.dark-mode) .review-btn:hover,
        :global(.dark-mode) .contact-btn-small:hover {
            background: #2a2a2a !important;
            border-color: #ffffff !important;
        }
        :global(.dark-mode) .priority-badge,
        :global(.dark-mode) .status-badge {
            color: #ffffff !important;
        }
        :global(.dark-mode) .priority-badge.high,
        :global(.dark-mode) .status-badge.maintenance { background: rgba(239, 68, 68, 0.3); }
        :global(.dark-mode) .priority-badge.medium,
        :global(.dark-mode) .status-badge.pending { background: rgba(249, 115, 22, 0.3); }
        :global(.dark-mode) .priority-badge.low,
        :global(.dark-mode) .status-badge.completed,
        :global(.dark-mode) .status-badge.active { background: rgba(34, 197, 94, 0.3); }
        :global(.dark-mode) .status-badge.in-progress { background: rgba(59, 130, 246, 0.3); }
        :global(.dark-mode) .action-card.blue .action-icon { background: rgba(59, 130, 246, 0.3); }
        :global(.dark-mode) .action-card.green .action-icon { background: rgba(34, 197, 94, 0.3); }
        :global(.dark-mode) .action-card.purple .action-icon { background: rgba(139, 92, 246, 0.3); }
        :global(.dark-mode) .action-card.orange .action-icon { background: rgba(249, 115, 22, 0.3); }
        :global(.dark-mode) .tasks-cell .task-count { background: rgba(139, 92, 246, 0.3); }
        :global(.dark-mode) select {
          background-color: #111111 !important;
          border-color: #333333 !important;
        }

        /* Dark mode styles for Properties Filter Controls */
        :global(.dark-mode) .properties-filter-controls {
          background: #1a1a1a !important;
          border-color: #333333 !important;
        }

        :global(.dark-mode) .properties-filter-label {
          color: #9ca3af !important;
        }

        :global(.dark-mode) .properties-filter-select {
          background: #111111 !important;
          border-color: #333333 !important;
          color: #e2e8f0 !important;
        }

        :global(.dark-mode) .properties-filter-select:hover {
          border-color: #6366f1 !important;
          box-shadow: 0 0 0 3px rgba(99, 102, 241, 0.2) !important;
        }

        :global(.dark-mode) .properties-filter-select:focus {
          border-color: #6366f1 !important;
          box-shadow: 0 0 0 3px rgba(99, 102, 241, 0.2) !important;
        }

        :global(.dark-mode) .properties-filter-reset-btn {
          background: #111111 !important;
          border-color: #333333 !important;
          color: #9ca3af !important;
        }

        :global(.dark-mode) .properties-filter-reset-btn:hover {
          background: #1f2937 !important;
          border-color: #4b5563 !important;
          color: #e2e8f0 !important;
        }
        :global(.dark-mode) .occupancy-cell .occupancy-progress { background: #333333; }
        :global(.dark-mode) .occupancy-cell .occupancy-bar { background: #3b82f6; }
        :global(.dark-mode) .properties-table .btn-outline {
            background-color: #1a1a1a !important;
            border-color: #333333 !important;
        }
        :global(.dark-mode) .properties-table .btn-outline:hover {
            background-color: #2a2a2a !important;
            border-color: #ffffff !important;
        }
        :global(.dark-mode) .occupancy-cell .occupancy-bar { background: #3b82f6; }
        
        /* Custom black text for specific light-bg buttons in dark mode */
        :global(.dark-mode) .properties-table .btn-outline,
        :global(.dark-mode) .properties-table .btn-outline svg {
            color: #000000 !important;
            stroke: #000000 !important;
        }

        :global(.dark-mode) .status-badge.pending-review {
            color: #000000 !important;
        }

        :global(.dark-mode) .occupancy-cell .occupancy-bar { background: #3b82f6; }
        
        /* Custom black text for specific light-bg buttons in dark mode */
        :global(.dark-mode) .manage-btn {
            background-color: #f0f0f0 !important;
            color: #000000 !important;
        }

        :global(.dark-mode) .manage-btn svg {
            stroke: #000000 !important;
        }

        :global(.dark-mode) .status-badge.pending-review {
            background-color: #fef9c3 !important;
            color: #000000 !important;
        }

        :global(.dark-mode) .status-badge-small.active {
            background: rgba(34, 197, 94, 0.3) !important;
            color: #ffffff !important;
        }

        :global(.dark-mode) .view-all-btn {
            background: #3b82f6 !important;
            border: none !important;
        }
        :global(.dark-mode) .date-highlight {
          background-color: #334155;
          color: #e2e8f0;
        }
        :global(.dark-mode) .priority-badge.high { background: rgba(239, 68, 68, 0.3); color: #fecaca !important; }
        :global(.dark-mode) .priority-badge.medium { background: rgba(245, 158, 11, 0.3); color: #fde68a !important; }
        :global(.dark-mode) .priority-badge.low { background: rgba(34, 197, 94, 0.3); color: #bbf7d0 !important; }
        
        :global(.dark-mode) .status-badge.pending { background: rgba(245, 158, 11, 0.3); color: #fde68a !important; }
        :global(.dark-mode) .contact-btn-small {
          background-color: #3b82f6;
        }
        :global(.dark-mode) .contact-btn-small:hover {
          background-color: #2563eb;
        }
        :global(.dark-mode) .status-badge-small.active {
          background: rgba(34, 197, 94, 0.3);
          color: #bbf7d0;
        }
        :global(.dark-mode) .member-avatar {
          background-color: rgba(99, 102, 241, 0.2);
          color: #a5b4fc;
        }
        :global(.dark-mode) .team-member-row:hover {
          background-color: #1a1a1a;
          border-color: #333333;
        }

        /* Accounting Section */
        /* Rent History Section */
        .rent-history-section {
          background: white;
          border-radius: 6px;
          padding: 18px;
          box-shadow: 0 1px 3px rgba(0, 0, 0, 0.1);
          border: 1px solid #e2e8f0;
          height: 500px;
          display: flex;
          flex-direction: column;
          overflow: hidden;
        }
        
        /* Full-width rent history section */
        .rent-history-section.full-width {
          margin-top: 32px;
          margin-bottom: 20px;
          height: auto; /* Auto height for full-width version */
        }

        .rent-history-content {
          flex: 1;
          overflow-y: auto;
          display: flex;
          flex-direction: column;
          gap: 16px;
        }

        .rent-history-content::-webkit-scrollbar {
          width: 6px;
        }

        .rent-history-content::-webkit-scrollbar-track {
          background: rgba(226, 232, 240, 0.3);
          border-radius: 3px;
        }

        .rent-history-content::-webkit-scrollbar-thumb {
          background: rgba(156, 163, 175, 0.5);
          border-radius: 3px;
        }

        .rent-summary-cards {
          display: grid;
          grid-template-columns: repeat(3, 1fr);
          gap: 12px;
          flex-shrink: 0;
        }

        .summary-card {
          background: #f8fafc;
          border: 1px solid #e2e8f0;
          border-radius: 6px;
          padding: 12px;
          display: flex;
          align-items: center;
          gap: 12px;
          transition: all 0.2s ease;
        }

        .summary-card:hover {
          transform: translateY(-1px);
          box-shadow: 0 4px 12px rgba(0, 0, 0, 0.1);
        }

        .summary-icon {
          width: 36px;
          height: 36px;
          border-radius: 6px;
          display: flex;
          align-items: center;
          justify-content: center;
          flex-shrink: 0;
        }

        .summary-card.collected .summary-icon {
          background: #dcfce7;
          color: #16a34a;
        }

        .summary-card.pending .summary-icon {
          background: #fef3c7;
          color: #d97706;
        }

        .summary-card.overdue .summary-icon {
          background: #fee2e2;
          color: #dc2626;
        }

        .summary-content {
          flex: 1;
        }

        .summary-value {
          font-size: 16px;
          font-weight: 700;
          color: #1e293b;
          margin-bottom: 2px;
        }

        .summary-label {
          font-size: 11px;
          color: #64748b;
          font-weight: 500;
          text-transform: uppercase;
          letter-spacing: 0.5px;
        }

        .rent-logs-container {
          flex: 1;
          display: flex;
          flex-direction: column;
          min-height: 0;
        }

        .rent-logs-header {
          display: flex;
          justify-content: space-between;
          align-items: center;
          margin-bottom: 12px;
        }

        .rent-logs-header h3 {
          font-size: 14px;
          font-weight: 600;
          color: #374151;
          margin: 0;
        }

        .filter-controls {
          display: flex;
          gap: 16px;
          align-items: center;
          flex-wrap: wrap;
          background: #f8fafc;
          padding: 16px;
          border-radius: 8px;
          border: 1px solid #e2e8f0;
        }

        .filter-group {
          display: flex;
          align-items: center;
          gap: 8px;
        }

        .filter-label {
          font-size: 12px;
          font-weight: 600;
          color: #64748b;
          text-transform: uppercase;
          letter-spacing: 0.5px;
          white-space: nowrap;
        }

        .filter-select {
          padding: 8px 12px;
          border: 1px solid #e2e8f0;
          border-radius: 6px;
          font-size: 13px;
          color: #374151;
          background: white;
          min-width: 140px;
          transition: all 0.2s ease;
          cursor: pointer;
        }

        .filter-select:hover {
          border-color: #6366f1;
          box-shadow: 0 0 0 3px rgba(99, 102, 241, 0.1);
        }

        .filter-select:focus {
          outline: none;
          border-color: #6366f1;
          box-shadow: 0 0 0 3px rgba(99, 102, 241, 0.1);
        }

        .filter-reset-btn {
          display: flex;
          align-items: center;
          gap: 6px;
          padding: 8px 12px;
          border: 1px solid #e2e8f0;
          border-radius: 6px;
          background: white;
          color: #64748b;
          font-size: 12px;
          font-weight: 500;
          cursor: pointer;
          transition: all 0.2s ease;
        }

        .filter-reset-btn:hover {
          background: #f1f5f9;
          border-color: #cbd5e1;
          color: #475569;
        }

        .filter-reset-btn:active {
          transform: translateY(1px);
        }

        .rent-logs-table-container {
          flex: 1;
          overflow-y: auto;
          border: 1px solid #e2e8f0;
          border-radius: 6px;
        }

        .rent-logs-table {
          width: 100%;
          border-collapse: collapse;
          font-size: 12px;
        }

        .rent-logs-table th {
          background: #f8fafc;
          color: #64748b;
          font-weight: 600;
          padding: 12px 8px;
          text-align: left;
          border-bottom: 1px solid #e2e8f0;
          font-size: 11px;
          text-transform: uppercase;
          letter-spacing: 0.5px;
        }

        .rent-logs-table td {
          padding: 12px 8px;
          border-bottom: 1px solid #f1f5f9;
          color: #374151;
        }

        .rent-logs-table tbody tr:hover {
          background: #f8fafc;
        }

        .loading-cell, .error-cell, .empty-cell {
          text-align: center;
          padding: 20px;
          color: #6b7280;
          font-style: italic;
        }

        .error-cell {
          color: #ef4444;
        }

        .tenant-info {
          display: flex;
          align-items: center;
          gap: 8px;
        }

        .tenant-avatar {
          width: 28px;
          height: 28px;
          border-radius: 4px;
          background: #e0e7ff;
          color: #6366f1;
          display: flex;
          align-items: center;
          justify-content: center;
          font-size: 10px;
          font-weight: 600;
        }

        .amount-cell {
          font-weight: 600;
          color: #1e293b;
        }

        .status-badge.collected {
          background: #dcfce7;
          color: #16a34a;
          padding: 4px 8px;
          border-radius: 4px;
          font-size: 10px;
          font-weight: 600;
          text-transform: uppercase;
          letter-spacing: 0.5px;
        }

        .status-badge.pending {
          background: #fef3c7;
          color: #d97706;
          padding: 4px 8px;
          border-radius: 4px;
          font-size: 10px;
          font-weight: 600;
          text-transform: uppercase;
          letter-spacing: 0.5px;
        }

        .status-badge.overdue {
          background: #fee2e2;
          color: #dc2626;
          padding: 4px 8px;
          border-radius: 4px;
          font-size: 10px;
          font-weight: 600;
          text-transform: uppercase;
          letter-spacing: 0.5px;
        }

        /* Dark Mode Styles for Rent History Section */
        :global(.dark-mode) .rent-history-section {
          background: #111111 !important;
          border-color: #333333 !important;
        }

        :global(.dark-mode) .summary-card,
        :global(.dark-mode) .rent-logs-table-container {
          background: #1a1a1a !important;
          border-color: #333333 !important;
        }

        :global(.dark-mode) .summary-card:hover {
          background: #222222 !important;
        }

        :global(.dark-mode) .summary-value,
        :global(.dark-mode) .amount-cell {
          color: #ffffff !important;
        }

        :global(.dark-mode) .rent-logs-header h3 {
          color: #e2e8f0 !important;
        }

        :global(.dark-mode) .summary-label,
        :global(.dark-mode) .filter-select {
          color: #9ca3af !important;
        }

        :global(.dark-mode) .filter-controls {
          background: #1a1a1a !important;
          border-color: #333333 !important;
        }

        :global(.dark-mode) .filter-label {
          color: #9ca3af !important;
        }

        :global(.dark-mode) .filter-select {
          background: #111111 !important;
          border-color: #333333 !important;
          color: #e2e8f0 !important;
        }

        :global(.dark-mode) .filter-select:hover {
          border-color: #6366f1 !important;
          box-shadow: 0 0 0 3px rgba(99, 102, 241, 0.2) !important;
        }

        :global(.dark-mode) .filter-select:focus {
          border-color: #6366f1 !important;
          box-shadow: 0 0 0 3px rgba(99, 102, 241, 0.2) !important;
        }

        :global(.dark-mode) .filter-reset-btn {
          background: #111111 !important;
          border-color: #333333 !important;
          color: #9ca3af !important;
        }

        :global(.dark-mode) .filter-reset-btn:hover {
          background: #222222 !important;
          border-color: #4b5563 !important;
          color: #e2e8f0 !important;
        }

        :global(.dark-mode) .summary-card.collected .summary-icon {
          background: rgba(34, 197, 94, 0.3) !important;
          color: #22c55e !important;
        }

        :global(.dark-mode) .summary-card.pending .summary-icon {
          background: rgba(245, 158, 11, 0.3) !important;
          color: #f59e0b !important;
        }

        :global(.dark-mode) .summary-card.overdue .summary-icon {
          background: rgba(239, 68, 68, 0.3) !important;
          color: #ef4444 !important;
        }

        :global(.dark-mode) .rent-history-content::-webkit-scrollbar-track {
          background: rgba(75, 85, 99, 0.3) !important;
        }

        :global(.dark-mode) .rent-history-content::-webkit-scrollbar-thumb {
          background: rgba(156, 163, 175, 0.8) !important;
        }

        :global(.dark-mode) .rent-logs-table th {
          background: #1a1a1a !important;
          border-color: #333333 !important;
          color: #9ca3af !important;
        }

        :global(.dark-mode) .rent-logs-table td {
          background: #111111 !important;
          border-color: #333333 !important;
          color: #e2e8f0 !important;
        }

        :global(.dark-mode) .rent-logs-table tbody tr:hover {
          background: #222222 !important;
        }

        :global(.dark-mode) .tenant-avatar {
          background: rgba(99, 102, 241, 0.3) !important;
          color: #a5b4fc !important;
        }

        :global(.dark-mode) .status-badge.collected {
          background: rgba(34, 197, 94, 0.3) !important;
          color: #22c55e !important;
        }

        :global(.dark-mode) .status-badge.pending {
          background: rgba(245, 158, 11, 0.3) !important;
          color: #f59e0b !important;
        }

        :global(.dark-mode) .status-badge.overdue {
          background: rgba(239, 68, 68, 0.3) !important;
          color: #ef4444 !important;
        }

        .vendors-scroll-container {
          height: 320px;
          overflow-y: auto;
          margin-top: 16px;
        }

        .vendors-scroll-container::-webkit-scrollbar {
          width: 6px;
        }

        .vendors-scroll-container::-webkit-scrollbar-track {
          background: rgba(226, 232, 240, 0.3);
          border-radius: 3px;
        }

        .vendors-scroll-container::-webkit-scrollbar-thumb {
          background: rgba(156, 163, 175, 0.5);
          border-radius: 3px;
        }

        .vendors-list {
          display: flex;
          flex-direction: column;
          gap: 8px;
        }

        .vendor-row {
          display: flex;
          align-items: center;
          gap: 16px;
          padding: 12px;
          border-radius: 6px;
          transition: all 0.2s ease;
          border: 1px solid transparent;
        }

        .vendor-row:hover {
          background-color: #f9fafb;
          border-color: #e2e8f0;
        }

        .vendor-avatar {
          width: 40px;
          height: 40px;
          border-radius: 8px;
          display: flex;
          align-items: center;
          justify-content: center;
          background-color: #f0f9ff;
          color: #0284c7;
          font-weight: 600;
          flex-shrink: 0;
        }

        .vendor-info {
          flex: 1;
          min-width: 0;
        }

        .vendor-name {
          font-size: 14px;
          font-weight: 600;
          color: #1e293b;
          margin-bottom: 2px;
        }

        .vendor-type {
          font-size: 12px;
          color: #64748b;
          margin-bottom: 3px;
        }

        .vendor-expenses {
          font-size: 11px;
          color: #059669;
          font-weight: 500;
          margin-bottom: 2px;
        }

        .vendor-contact {
          font-size: 11px;
          color: #64748b;
        }

        .vendor-status {
          flex-shrink: 0;
        }

        .empty-vendors {
          text-align: center;
          padding: 40px 20px;
          color: #64748b;
        }

        .empty-vendors p {
          margin: 0 0 16px 0;
          font-size: 14px;
        }

        .add-vendor-btn {
          background: #4f46e5;
          color: white;
          border: none;
          padding: 8px 16px;
          border-radius: 6px;
          font-size: 12px;
          font-weight: 600;
          cursor: pointer;
          transition: all 0.2s ease;
        }

        .add-vendor-btn:hover {
          background: #3730a3;
          transform: translateY(-1px);
        }
      `}</style>
    </DashboardLayout>
  );
}

export default withAuth(LandlordDashboard); <|MERGE_RESOLUTION|>--- conflicted
+++ resolved
@@ -851,12 +851,6 @@
               </div>
             </div>
           </div>
-          
-<<<<<<< HEAD
-
-          
-=======
->>>>>>> 72465b9a
           <div className="metric-card">
             <div className="metric-header">
               <div className="metric-info">
